import { describe, it } from 'mocha';
import * as Sinon from 'sinon';

import { Autoscale } from '../autoscale-core';
import { AutoscaleEnvironment } from '../autoscale-environment';
import { AutoscaleSetting, SettingItem, Settings } from '../autoscale-setting';
import {
    CloudFunctionProxyAdapter,
    CloudFunctionResponseBody,
    LogLevel,
    ReqHeaders,
    ReqMethod,
    ReqType
} from '../cloud-function-proxy';
import {
    ConstantIntervalHeartbeatSyncStrategy,
    HeartbeatSyncStrategy,
    NoopTaggingVmStrategy,
    PreferredGroupPrimaryElection,
    PrimaryElectionStrategy,
    PrimaryElectionStrategyResult
} from '../context-strategy/autoscale-context';
import {
    NoopScalingGroupStrategy,
    ScalingGroupStrategy
} from '../context-strategy/scaling-group-context';
import { AwsFortiGateAutoscaleSetting } from '../fortigate-autoscale/aws/aws-fortigate-autoscale-settings';
import { FortiGateAutoscaleSetting } from '../fortigate-autoscale/fortigate-autoscale-settings';
import { NoopFazIntegrationStrategy } from '../fortigate-autoscale/fortigate-faz-integration-strategy';
import { compare } from '../helper-function';
import {
    LicenseFile,
    LicenseStockRecord,
    LicenseUsageRecord,
    PlatformAdapter,
    ResourceFilter
} from '../platform-adapter';
import {
    HealthCheckRecord,
    HealthCheckResult,
    HealthCheckSyncState,
    PrimaryElection,
    PrimaryRecord,
    PrimaryRecordVoteState
} from '../primary-election';
import { NetworkInterface, VirtualMachine, VirtualMachineState } from '../virtual-machine';

// eslint-disable-next-line @typescript-eslint/no-explicit-any

/* eslint-disable @typescript-eslint/no-unused-vars */
/* eslint-disable @typescript-eslint/explicit-function-return-type */
const TEST_HCR: HealthCheckRecord = {
    vmId: 'fake-test-vm-id',
    scalingGroupName: 'fake-test-vm-scaling-group-name',
    ip: '2',
    primaryIp: '3',
    heartbeatInterval: 4,
    heartbeatLossCount: 5,
    nextHeartbeatTime: 6,
    syncState: HealthCheckSyncState.InSync,
    seq: 7,
    healthy: true,
    upToDate: true
};

const TEST_VM: VirtualMachine = {
    id: 'fake-test-vm-id',
    scalingGroupName: 'fake-test-vm-scaling-group-name',
    primaryPrivateIpAddress: '3',
    primaryPublicIpAddress: '4',
    virtualNetworkId: '5',
    subnetId: '6',
    state: VirtualMachineState.Running
};

const TEST_PRIMARY_RECORD: PrimaryRecord = {
    id: '1',
    vmId: '2',
    ip: '3',
    scalingGroupName: '4',
    virtualNetworkId: '5',
    subnetId: '6',
    voteEndTime: 7,
    voteState: PrimaryRecordVoteState.Done
};

const TEST_PRIMARY_ELECTION: PrimaryElection = {
    newPrimary: TEST_VM,
    newPrimaryRecord: TEST_PRIMARY_RECORD,
    candidate: TEST_VM,
    signature: '12345'
};

class TestAutoscale extends Autoscale {
    constructor(
        readonly platform: TestPlatformAdapter,
        readonly env: AutoscaleEnvironment,
        readonly proxy: CloudFunctionProxyAdapter
    ) {
        super();
    }
}

class TestPlatformAdapter implements PlatformAdapter {
    invokeAutoscaleFunction(
        payload: unknown,
        functionEndpoint: string,
        invocable: string,
        executionTime?: number
    ): Promise<number> {
        return Promise.resolve(0);
    }
    createAutoscaleFunctionInvocationKey(
        payload: unknown,
        functionEndpoint: string,
        invocable: string
    ): string {
        return '';
    }
    saveSettingItem(
        key: string,
        value: string,
        description?: string,
        jsonEncoded?: boolean,
        editable?: boolean
    ): Promise<string> {
        throw new Error('Method not implemented.');
    }
    listConfigSet(subDirectory?: string, custom?: boolean): Promise<import('../blob').Blob[]> {
        return Promise.resolve([]);
    }
    listAutoscaleVm(identifyScalingGroup?: boolean, listNic?: boolean): Promise<VirtualMachine[]> {
        throw new Error('Method not implemented.');
    }
    vmEquals(vmA?: VirtualMachine, vmB?: VirtualMachine): boolean {
        throw new Error('Method not implemented.');
    }
    deleteVmFromScalingGroup(vmId: string): Promise<void> {
        throw new Error('Method not implemented.');
    }
    listLicenseFiles(
        storageContainerName: string,
        licenseDirectoryName: string
    ): Promise<LicenseFile[]> {
        throw new Error('Method not implemented.');
    }
    listLicenseStock(productName: string): Promise<LicenseStockRecord[]> {
        throw new Error('Method not implemented.');
    }
    listLicenseUsage(productName: string): Promise<LicenseUsageRecord[]> {
        throw new Error('Method not implemented.');
    }
    updateLicenseStock(records: LicenseStockRecord[]): Promise<void> {
        throw new Error('Method not implemented.');
    }
    updateLicenseUsage(
        records: { item: LicenseUsageRecord; reference: LicenseUsageRecord }[]
    ): Promise<void> {
        throw new Error('Method not implemented.');
    }
    loadLicenseFileContent(storageContainerName: string, filePath: string): Promise<string> {
        throw new Error('Method not implemented.');
    }
    getReqAsString(): Promise<string> {
        return Promise.resolve('fake-req-as-string');
    }
    createTime: number = Date.now();
    getReqVmId(): Promise<string> {
        return Promise.resolve('fake-req-vm-id');
    }
    checkRequestIntegrity(): void {
        throw new Error('Method not implemented.');
    }
    listNicAttachmentRecord(): Promise<import('..').NicAttachmentRecord[]> {
        throw new Error('Method not implemented.');
    }
    updateNicAttachmentRecord(vmId: string, nicId: string, status: string): Promise<void> {
        throw new Error('Method not implemented.');
    }
    deleteNicAttachmentRecord(vmId: string, nicId: string): Promise<void> {
        throw new Error('Method not implemented.');
    }
    deleteNetworkInterface(nicId: string): Promise<void> {
        throw new Error('Method not implemented.');
    }
    attachNetworkInterface(vmId: string, nicId: string, index?: number): Promise<void> {
        throw new Error('Method not implemented.');
    }
    detachNetworkInterface(vmId: string, nicId: string): Promise<void> {
        throw new Error('Method not implemented.');
    }
    listNetworkInterfaces(filters: ResourceFilter[], status?: string): Promise<NetworkInterface[]> {
        throw new Error('Method not implemented.');
    }
    tagNetworkInterface(nicId: string, tags: ResourceFilter[]): Promise<void> {
        throw new Error('Method not implemented.');
    }
    createNetworkInterface(
        subnetId?: string,
        description?: string,
        securityGroups?: string[],
        privateIpAddress?: string
    ): Promise<NetworkInterface> {
        throw new Error('Method not implemented.');
    }
    validateSettings(): Promise<boolean> {
        return Promise.resolve(true);
    }
    loadConfigSet(name: string): Promise<string> {
        throw new Error('Method not implemented.');
    }
    adaptee: {};
    init(): Promise<void> {
        throw new Error('Method not implemented.');
    }
    getRequestType(): Promise<ReqType> {
        throw new Error('Method not implemented.');
    }
    getReqHeartbeatInterval(): Promise<number> {
        return Promise.resolve(30);
    }
    getSettings(): Promise<Settings> {
        throw new Error('Method not implemented.');
    }
    getTargetVm(): Promise<VirtualMachine> {
        return Promise.resolve(TEST_VM);
    }
    getPrimaryVm(): Promise<VirtualMachine> {
        throw new Error('Method not implemented.');
    }
    getHealthCheckRecord(vmId: string): Promise<HealthCheckRecord> {
        return Promise.resolve(TEST_HCR);
    }
    getPrimaryRecord(): Promise<PrimaryRecord> {
        throw new Error('Method not implemented.');
    }
    equalToVm(vmA: VirtualMachine, vmB: VirtualMachine): boolean {
        throw new Error('Method not implemented.');
    }
    deleteVm(vm: VirtualMachine): Promise<void> {
        throw new Error('Method not implemented.');
    }
    createHealthCheckRecord(rec: HealthCheckRecord): Promise<void> {
        throw new Error('Method not implemented.');
    }
    updateHealthCheckRecord(rec: HealthCheckRecord): Promise<void> {
        throw new Error('Method not implemented.');
    }
    createPrimaryRecord(rec: PrimaryRecord, oldRec: PrimaryRecord): Promise<void> {
        throw new Error('Method not implemented.');
    }
    updatePrimaryRecord(rec: PrimaryRecord): Promise<void> {
        throw new Error('Method not implemented.');
    }
    registerFortiAnalyzer(
        vmId: string,
        privateIp: string,
        primary: boolean,
        vip: string
    ): Promise<void> {
        throw new Error('Method not implemented.');
    }
}

class TestCloudFunctionProxyAdapter implements CloudFunctionProxyAdapter {
    private executionStartTime: number;
    constructor() {
        this.executionStartTime = Date.now();
    }
<<<<<<< HEAD
    getReqBody(): Promise<unknown> {
        return Promise.resolve('fake-body-as-string');
    }
    getRemainingExecutionTime(): Promise<number> {
=======
    getReqBody(): unknown {
        return 'fake-body-as-string';
    }
    getRemainingExecutionTime(): number {
>>>>>>> 5d2054ee
        // set it to 60 seconds
        return Promise.resolve(this.executionStartTime + 60000 - Date.now());
    }
    getRequestAsString(): Promise<string> {
        return Promise.resolve('fake-req-as-string');
    }
    formatResponse(httpStatusCode: number, body: CloudFunctionResponseBody, headers: {}): {} {
        throw new Error('Method not implemented.');
    }
    log(message: string, level: LogLevel): void {
        console.log(message);
    }
    logAsDebug(message: string): void {
        console.log(message);
    }
    logAsInfo(message: string): void {
        console.log(message);
    }
    logAsWarning(message: string): void {
        console.log(message);
    }
    logAsError(message: string): void {
        console.log(message);
    }
    logForError(messagePrefix: string, error: Error): void {
        console.log(error);
    }
    getReqHeaders(): Promise<ReqHeaders> {
        return Promise.resolve({});
    }
    getReqMethod(): Promise<ReqMethod> {
        return Promise.resolve(null);
    }
}

describe('sanity test', () => {
    let p: TestPlatformAdapter;
    let e: AutoscaleEnvironment;
    let x: TestCloudFunctionProxyAdapter;
    let s: Settings;
    let ms: PrimaryElectionStrategy;
    let hs: HeartbeatSyncStrategy;
    let me: PrimaryElection;
    let ss: ScalingGroupStrategy;
    let autoscale: Autoscale;
    before(function() {
        p = new TestPlatformAdapter();
        e = {
            targetVm: TEST_VM,
            primaryVm: TEST_VM,
            primaryRecord: TEST_PRIMARY_RECORD
        };
        x = new TestCloudFunctionProxyAdapter();
        s = new Map<string, SettingItem>();
        s.set(AutoscaleSetting.PrimaryElectionTimeout, new SettingItem('1', '2', '3', true, true));
        s.set(AutoscaleSetting.HeartbeatDelayAllowance, new SettingItem('1', '2', '3', true, true));
        s.set(AutoscaleSetting.HeartbeatLossCount, new SettingItem('1', '0', '3', true, true));
        ms = {
            prepare() {
                return Promise.resolve();
            },
            apply() {
                return Promise.resolve(PrimaryElectionStrategyResult.ShouldContinue);
            },
            result() {
                return Promise.resolve(TEST_PRIMARY_ELECTION);
            },
            applied: false
        };
        hs = {
            prepare() {
                return Promise.resolve();
            },
            apply() {
                return Promise.resolve(HealthCheckResult.OnTime);
            },
            targetHealthCheckRecord: TEST_HCR,
            healthCheckResult: HealthCheckResult.OnTime,
            targetVmFirstHeartbeat: true,
            forceOutOfSync() {
                return Promise.resolve(true);
            }
        };
        me = {
            newPrimary: TEST_VM,
            newPrimaryRecord: TEST_PRIMARY_RECORD,
            candidate: TEST_VM,
            signature: 'test-signature'
        };
        ms = new PreferredGroupPrimaryElection(p, x);
        hs = new ConstantIntervalHeartbeatSyncStrategy(p, x);
        ss = new NoopScalingGroupStrategy(p, x);
        autoscale = new TestAutoscale(p, e, x);
        autoscale.setPrimaryElectionStrategy(ms);
        autoscale.setHeartbeatSyncStrategy(hs);
        autoscale.setScalingGroupStrategy(ss);
        autoscale.setTaggingAutoscaleVmStrategy(new NoopTaggingVmStrategy(p, x));
        autoscale.setFazIntegrationStrategy(new NoopFazIntegrationStrategy(p, x));
    });
    it('No conflicted settings in AutoscaleSettings', () => {
        const conflictCheck = (
            o: { [key: string]: string },
            against: { [key: string]: string }
        ) => {
            const entriesA = Object.entries(against);
            const mapB = new Map(Object.entries(o));
            const conflict = entriesA.filter(([key, value]) => {
                // filter if the same key exists in B and the values are different
                return mapB.has(key) && mapB.get(key) !== value;
            });
            Sinon.assert.match(conflict.length, 0); // expect no conflict
        };
        conflictCheck(FortiGateAutoscaleSetting, AutoscaleSetting);
        conflictCheck(AwsFortiGateAutoscaleSetting, FortiGateAutoscaleSetting);
    });
    it('handlePrimaryElection', async () => {
        const stub1 = Sinon.stub(x, 'logAsInfo');
        const stub2 = Sinon.stub(p, 'getSettings').callsFake(() => {
            return Promise.resolve(s);
        });
        const stub4 = Sinon.stub(ms, 'apply');
        const stub5 = Sinon.stub(ms, 'result').callsFake(() => {
            return Promise.resolve(TEST_PRIMARY_ELECTION);
        });
        const stub6 = Sinon.stub(p, 'equalToVm').callsFake((a, b) => {
            Sinon.assert.match(a, TEST_VM);
            Sinon.assert.match(b, TEST_VM);
            return true;
        });
        try {
            const result = await autoscale.handlePrimaryElection();
            Sinon.assert.match(stub1.called, true);
            Sinon.assert.match(await stub2.returnValues[0], s);
            Sinon.assert.match(stub4.notCalled, true);
            Sinon.assert.match(stub5.called, false);
            Sinon.assert.match(stub6.called, false);
            Sinon.assert.match(!result.newPrimary, true);
        } catch (error) {
            console.log(error);
            Sinon.assert.fail('should not throw errors.');
        } finally {
            stub1.restore();
            stub2.restore();
            stub4.restore();
            stub5.restore();
            stub6.restore();
        }
    });
    it('handleHeartbeatSync', async () => {
        const stub1 = Sinon.stub(p, 'getHealthCheckRecord').callsFake(input => {
            Sinon.assert.match(Object.is(input, TEST_VM.id), true);
            return Promise.resolve(TEST_HCR);
        });
        const stub2 = Sinon.stub(p, 'getTargetVm');
        const stub3 = Sinon.stub(autoscale, 'handleLaunchingVm').callsFake(() => {
            return Promise.resolve('Sinon.stub.callsFake');
        });

        const stub4 = Sinon.stub(autoscale, 'handleLaunchedVm').callsFake(() => {
            return Promise.resolve('Sinon.stub.callsFake');
        });

        const stub5 = Sinon.stub(p, 'getPrimaryVm').callsFake(() => {
            return Promise.resolve(TEST_VM);
        });
        const stub6 = Sinon.stub(p, 'getPrimaryRecord').callsFake(() => {
            return Promise.resolve(TEST_PRIMARY_RECORD);
        });
        const stub7 = Sinon.stub(autoscale, 'handlePrimaryElection').callsFake(() => {
            return Promise.resolve(me);
        });
        const stub8 = Sinon.stub(autoscale, 'handleTaggingAutoscaleVm');
        const stub9 = Sinon.stub(p, 'equalToVm').callsFake((a, b) => {
            Sinon.assert.match(a, TEST_VM);
            Sinon.assert.match(b, TEST_VM);
            return true;
        });
        const stub10 = Sinon.stub(p, 'updateHealthCheckRecord').callsFake(hcr => {
            Sinon.assert.match(compare(hcr).isEqualTo(TEST_HCR), true);
            Sinon.assert.match(hcr.vmId, TEST_HCR.vmId);
            Sinon.assert.match(hcr.scalingGroupName, TEST_HCR.scalingGroupName);
            return Promise.resolve();
        });
        const stub11 = Sinon.stub(p, 'getSettings').callsFake(() => {
            return Promise.resolve(s);
        });
        const stub12 = Sinon.stub(p, 'deleteVmFromScalingGroup').callsFake(() => {
            return Promise.resolve();
        });

        try {
            const result = await autoscale.handleHeartbeatSync();
            Sinon.assert.match(compare(await stub1.returnValues[0]).isEqualTo(TEST_HCR), true);
            Sinon.assert.match(stub2.called, false);
            Sinon.assert.match(stub3.called, false);
            Sinon.assert.match(stub4.called, false);

            Sinon.assert.match(stub5.called, false);
            Sinon.assert.match(await stub6.called, false);
            Sinon.assert.match(compare(await stub7.returnValues[0]).isEqualTo(me), true);
            Sinon.assert.match(stub8.called, false);
            Sinon.assert.match(stub9.called, false);
            Sinon.assert.match(stub10.called, true);
            Sinon.assert.match(stub11.called, true);
            Sinon.assert.match(stub12.called, true);
            Sinon.assert.match(result, '');
        } catch (error) {
            console.log(error);
            Sinon.assert.fail('should not throw errors.');
        } finally {
            stub1.restore();
            stub2.restore();
            stub3.restore();

            stub5.restore();
            stub6.restore();
            stub7.restore();
            stub8.restore();
            stub9.restore();
            stub10.restore();
            stub11.restore();
            stub12.restore();
        }
    });
});<|MERGE_RESOLUTION|>--- conflicted
+++ resolved
@@ -267,17 +267,13 @@
     constructor() {
         this.executionStartTime = Date.now();
     }
-<<<<<<< HEAD
+    getReqBody(): unknown {
+        return 'fake-body-as-string';
+    }
     getReqBody(): Promise<unknown> {
         return Promise.resolve('fake-body-as-string');
     }
     getRemainingExecutionTime(): Promise<number> {
-=======
-    getReqBody(): unknown {
-        return 'fake-body-as-string';
-    }
-    getRemainingExecutionTime(): number {
->>>>>>> 5d2054ee
         // set it to 60 seconds
         return Promise.resolve(this.executionStartTime + 60000 - Date.now());
     }
